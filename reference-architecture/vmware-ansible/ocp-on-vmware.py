#!/usr/bin/env python
# set ts=4 sw=4 et
import click, os, sys, fileinput, json, iptools, ldap, six
from six.moves import configparser

@click.command()

### Cluster options
@click.option('--no-confirm', is_flag=True,
              help='Skip confirmation prompt')
@click.help_option('--help', '-h')
@click.option('-v', '--verbose', count=True)
@click.option('--create_inventory', is_flag=True, help='Helper script to create json inventory file and exit')
@click.option('--create_ocp_vars', is_flag=True, help='Helper script to modify OpenShift ansible install variables and exit')
@click.option('-t', '--tag', help='Ansible playbook tag for specific parts of playbook: valid targets are nfs, prod, haproxy, ocp-install, ocp-configure, ocp-demo, ocp-update or clean')
@click.option('--clean', is_flag=True, help='Delete all nodes and unregister from RHN')

def launch_refarch_env(console_port=8443,
                    deployment_type=None,
                    openshift_vers=None,
                    vcenter_host=None,
                    vcenter_username=None,
                    vcenter_password=None,
                    vcenter_template_name=None,
                    vcenter_folder=None,
                    vcenter_cluster=None,
                    vcenter_datacenter=None,
                    vcenter_resource_pool=None,
                    public_hosted_zone=None,
                    app_dns_prefix=None,
                    vm_dns=None,
                    vm_gw=None,
                    vm_netmask=None,
                    vm_network=None,
                    rhel_subscription_user=None,
                    rhel_subscription_pass=None,
                    rhel_subscription_server=None,
                    rhel_subscription_pool=None,
                    byo_lb=None,
                    lb_host=None,
                    byo_nfs=None,
                    nfs_registry_host=None,
                    nfs_registry_mountpoint=None,
                    no_confirm=False,
                    tag=None,
                    verbose=0,
                    create_inventory=None,
                    master_nodes=None,
                    infra_nodes=None,
                    app_nodes=None,
                    vm_ipaddr_start=None,
                    ocp_hostname_prefix=None,
                    create_ocp_vars=None,
                    auth_type=None,
                    ldap_user=None,
                    ldap_user_password=None,
                    ldap_fqdn=None,
                    openshift_sdn=None,
<<<<<<< HEAD
                    container_storage=None,
=======
                    openshift_hosted_metrics_deploy=None,
>>>>>>> c30a6b11
                    clean=None):

  # Open config file INI for values first
  scriptbasename = __file__
  scriptbasename = os.path.basename(scriptbasename)
  scriptbasename = scriptbasename.replace('.py', '')
  defaults = {'vmware': {
    'ini_path': os.path.join(os.path.dirname(__file__), '%s.ini' % scriptbasename),
    'console_port':'8443',
    'deployment_type':'openshift-enterprise',
    'openshift_vers':'v3_5',
    'vcenter_host':'',
    'vcenter_username':'administrator@vsphere.local',
    'vcenter_password':'',
    'vcenter_template_name':'ocp-server-template-2.0.2',
    'vcenter_folder':'ocp',
    'vcenter_cluster':'devel',
    'vcenter_cluster':'',
    'vcenter_resource_pool':'/Resources/OCP3',
    'public_hosted_zone':'',
    'app_dns_prefix':'apps',
    'vm_dns':'',
    'vm_gw':'',
    'vm_netmask':'',
    'vm_network':'VM Network',
    'rhel_subscription_user':'',
    'rhel_subscription_pass':'',
    'rhel_subscription_server':'',
    'rhel_subscription_pool':'Red Hat OpenShift Container Platform, Premium*',
    'openshift_sdn':'openshift-ovs-subnet',
<<<<<<< HEAD
    'container_storage':'none',
=======
    'openshift_hosted_metrics_deploy':'false',
>>>>>>> c30a6b11
    'byo_lb':'no',
    'lb_host':'haproxy-',
    'byo_nfs':'no',
    'nfs_registry_host':'nfs-0',
    'nfs_registry_mountpoint':'/exports',
    'master_nodes':'3',
    'infra_nodes':'2',
    'app_nodes':'3',
    'vm_ipaddr_start':'',
    'ocp_hostname_prefix':'',
    'auth_type':'ldap',
    'ldap_user':'openshift',
    'ldap_user_password':'',
    'ldap_fqdn':'' }
    }
  if six.PY3:
    config = configparser.ConfigParser()
  else:
    config = configparser.SafeConfigParser()

  # where is the config?
  vmware_ini_path = os.environ.get('VMWARE_INI_PATH', defaults['vmware']['ini_path'])
  vmware_ini_path = os.path.expanduser(os.path.expandvars(vmware_ini_path))
  config.read(vmware_ini_path)

  # apply defaults
  for k,v in defaults['vmware'].iteritems():
    if not config.has_option('vmware', k):
        config.set('vmware', k, str(v))

  console_port = config.get('vmware', 'console_port')
  deployment_type = config.get('vmware','deployment_type')
  openshift_vers = config.get('vmware','openshift_vers')
  vcenter_host = config.get('vmware', 'vcenter_host')
  vcenter_username = config.get('vmware', 'vcenter_username')
  vcenter_password = config.get('vmware', 'vcenter_password')
  vcenter_template_name = config.get('vmware', 'vcenter_template_name')
  vcenter_folder = config.get('vmware', 'vcenter_folder')
  vcenter_cluster = config.get('vmware', 'vcenter_cluster')
  vcenter_datacenter = config.get('vmware', 'vcenter_datacenter')
  vcenter_resource_pool = config.get('vmware', 'vcenter_resource_pool')
  public_hosted_zone= config.get('vmware', 'public_hosted_zone')
  app_dns_prefix = config.get('vmware', 'app_dns_prefix')
  vm_dns = config.get('vmware', 'vm_dns')
  vm_gw = config.get('vmware', 'vm_gw')
  vm_netmask = config.get('vmware', 'vm_netmask')
  vm_network = config.get('vmware', 'vm_network')
  rhel_subscription_user = config.get('vmware', 'rhel_subscription_user')
  rhel_subscription_pass = config.get('vmware', 'rhel_subscription_pass')
  rhel_subscription_server = config.get('vmware', 'rhel_subscription_server')
  rhel_subscription_pool = config.get('vmware', 'rhel_subscription_pool')
  openshift_sdn = config.get('vmware', 'openshift_sdn')
<<<<<<< HEAD
  container_storage = config.get('vmware', 'container_storage')
=======
  openshift_hosted_metrics_deploy = config.get('vmware', 'openshift_hosted_metrics_deploy')
>>>>>>> c30a6b11
  byo_lb = config.get('vmware', 'byo_lb')
  lb_host = config.get('vmware', 'lb_host')
  byo_nfs = config.get('vmware', 'byo_nfs')
  nfs_registry_host = config.get('vmware', 'nfs_registry_host')
  nfs_registry_mountpoint = config.get('vmware', 'nfs_registry_mountpoint')
  master_nodes = config.get('vmware', 'master_nodes')
  infra_nodes = config.get('vmware', 'infra_nodes')
  app_nodes = config.get('vmware', 'app_nodes')
  vm_ipaddr_start = config.get('vmware', 'vm_ipaddr_start')
  ocp_hostname_prefix = config.get('vmware', 'ocp_hostname_prefix')
  auth_type = config.get('vmware', 'auth_type')
  ldap_user = config.get('vmware', 'ldap_user')
  ldap_user_password = config.get('vmware', 'ldap_user_password')
  ldap_fqdn = config.get('vmware', 'ldap_fqdn')

  err_count = 0
  required_vars = {'public_hosted_zone':public_hosted_zone, 'vcenter_host':vcenter_host, 'vcenter_password':vcenter_password, 'vm_ipaddr_start':vm_ipaddr_start, 'ldap_fqdn':ldap_fqdn, 'ldap_user_password':ldap_user_password, 'vm_dns':vm_dns, 'vm_gw':vm_gw, 'vm_netmask':vm_netmask, 'vcenter_datacenter':vcenter_datacenter}
  for k, v in required_vars.items():
    if v == '':
        err_count += 1
        print "Missing %s " % k
  if err_count > 0:
    print "Please fill out the missing variables in %s " %  vmware_ini_path
    exit (1)
  wildcard_zone="%s.%s" % (app_dns_prefix, public_hosted_zone)

  tags = []
  tags.append('setup')

  # Our initial support node is the wildcard_ip
  support_nodes=1
  if byo_nfs == "no":
      support_nodes=support_nodes+1
      nfs_host = nfs_registry_host
      nfs_registry_host = nfs_host + '.' + public_hosted_zone
      nfs_registry_mountpoint ='/exports'
      tags.append('nfs')
  else:
    if nfs_registry_host == '':
        nfs_registry_host = click.prompt("Please enter the NFS Server fqdn for persistent registry:")
    if nfs_registry_mountpoint is '':
       nfs_registry_mountpoint = click.prompt("Please enter NFS share name for persistent registry:")

  tags.append('prod')

  if byo_lb == "no":
      lb_host = lb_host + '.' + public_hosted_zone
      tags.append('haproxy')
  else:
    if lb_host == '':
       lb_host = click.prompt("Please enter the load balancer hostname for installation:")
       lb_host = lb_host + '.' + public_hosted_zone

  if create_ocp_vars is True:
    click.echo('Configured OCP variables:')
    click.echo('\tauth_type: %s' % auth_type)
    click.echo('\tldap_fqdn: %s' % ldap_fqdn)
    click.echo('\tldap_user: %s' % ldap_user)
    click.echo('\tldap_user_password: %s' % ldap_user_password)
    click.echo('\tpublic_hosted_zone: %s' % public_hosted_zone)
    click.echo('\tapp_dns_prefix: %s' % app_dns_prefix)
    click.echo('\tbyo_lb: %s' % byo_lb)
    click.echo('\tlb_host: %s' % lb_host)
    click.echo('\tUsing values from: %s' % vmware_ini_path)
    if not no_confirm:
      click.confirm('Continue using these values?', abort=True)
    if auth_type == 'ldap':
        l_bdn = ""

        for d in ldap_fqdn.split("."):
            l_bdn = l_bdn + "dc=" + d + ","

        l = ldap.initialize("ldap://" + ldap_fqdn)
        try:
            l.protocol_version = ldap.VERSION3
            l.set_option(ldap.OPT_REFERRALS, 0)
            bind = l.simple_bind_s(ldap_user, ldap_user_password)

            base = l_bdn[:-1]
            criteria = "(&(objectClass=user)(sAMAccountName=" + ldap_user + "))"
            attributes = 'displayName', 'distinguishedName'
            result = l.search_s(base, ldap.SCOPE_SUBTREE, criteria, attributes)

            results = [entry for dn, entry in result if isinstance(entry, dict)]
        finally:
            l.unbind()

        for result in results:

            bindDN = str(result['distinguishedName']).strip("'[]")
            url_base = bindDN.replace(("CN=" + ldap_user + ","), "")
            url = "ldap://" + ldap_fqdn + ":389/" + url_base + "?sAMAccountName"

        install_file = "playbooks/openshift-install.yaml"

        for line in fileinput.input(install_file, inplace=True):
        # Parse our ldap url
            if line.startswith("      url:"):
                print "      url: " + url
            elif line.startswith("      bindPassword:"):
                print "      bindPassword: " + ldap_user_password
            elif line.startswith("      bindDN:"):
                print "      bindDN: " + bindDN
            elif line.startswith("    wildcard_zone:"):
                print "    wildcard_zone: " + app_dns_prefix + "." + public_hosted_zone
            elif line.startswith("    load_balancer_hostname:"):
                print "    load_balancer_hostname: " + lb_host
            elif line.startswith("    deployment_type:"):
                print "    deployment_type: " + deployment_type
            elif line.startswith("    openshift_hosted_registry_storage_host:"):
                print "    openshift_hosted_registry_storage_host: " + nfs_registry_host 
            elif line.startswith("    openshift_hosted_registry_storage_nfs_directory:"):
                print "    openshift_hosted_registry_storage_nfs_directory: " + nfs_registry_mountpoint
            elif line.startswith("    openshift_hosted_metrics_storage_host:"):
                print "    openshift_hosted_metrics_storage_host: " + nfs_registry_host 
            elif line.startswith("    openshift_hosted_metrics_storage_nfs_directory:"):
                print "    openshift_hosted_metrics_storage_nfs_directory: " + nfs_registry_mountpoint
            else:
                print line,

        # Provide values for update and add node playbooks       
        update_file = "playbooks/minor-update.yaml"
        for line in fileinput.input(update_file, inplace=True):
            if line.startswith("    wildcard_zone:"):
                print "    wildcard_zone: " + app_dns_prefix + "." + public_hosted_zone
            elif line.startswith("    load_balancer_hostname:"):
                print "    load_balancer_hostname: " + lb_host
            elif line.startswith("    deployment_type:"):
                print "    deployment_type: " + deployment_type
            else:
                print line,
            #End create_ocp_vars
        exit(0)

    if auth_type == 'none':
        playbooks = ["playbooks/openshift-install.yaml", "playbooks/minor-update.yaml"]
        for ocp_file in playbooks:
            for line in fileinput.input(ocp_file, inplace=True):
                if line.startswith('#openshift_master_identity_providers:'):
                    line = line.replace('#', '    ')
                    print line
                else:
                    print line,
    exit(0)


  if create_inventory is True:
    click.echo('Configured inventory values:')
    click.echo('\tmaster_nodes: %s' % master_nodes)
    click.echo('\tinfra_nodes: %s' % infra_nodes)
    click.echo('\tapp_nodes: %s' % app_nodes)
    click.echo('\tpublic_hosted_zone: %s' % public_hosted_zone)
    click.echo('\tapp_dns_prefix: %s' % app_dns_prefix)
    click.echo('\tocp_hostname_prefix: %s' % ocp_hostname_prefix)
    click.echo('\tbyo_nfs: %s' % byo_nfs)
    if byo_nfs == "no":
       click.echo('\tnfs_host: %s' % nfs_host)
    click.echo('\tbyo_lb: %s' % byo_lb)
    if byo_lb == "no":
       click.echo('\tlb_host: %s' % lb_host)
    click.echo('\tvm_ipaddr_start: %s' % vm_ipaddr_start)
    click.echo('\tUsing values from: %s' % vmware_ini_path)
    click.echo("")
    if not no_confirm:
         click.confirm('Continue using these values?', abort=True)
    # Create the inventory file and exit
    total_nodes=int(master_nodes)+int(app_nodes)+int(infra_nodes)+int(support_nodes)

    if vm_ipaddr_start is None:
         vm_ipaddr_start = click.prompt("Starting IP address to use?")

    ip4addr = []
    for i in range(total_nodes):
        p = iptools.ipv4.ip2long(vm_ipaddr_start) + i
        ip4addr.append(iptools.ipv4.long2ip(p))
    wild_ip =  ip4addr.pop()

    bind_entry = []
    bind_entry.append("$ORIGIN " + app_dns_prefix + "." + public_hosted_zone + ".")
    bind_entry.append("*\tA\t" + wild_ip)
    bind_entry.append("$ORIGIN " + public_hosted_zone + ".")

    d = {}
    d['host_inventory'] = {}
    d['infrastructure_hosts'] = {}

    support_list = []
    if byo_nfs == "no":
        if ocp_hostname_prefix is not None:
            nfs_name=ocp_hostname_prefix+"nfs-0"
        else:
            nfs_name="nfs-0"
        d['host_inventory'][nfs_name] = {}
        d['host_inventory'][nfs_name]['guestname'] = nfs_name
        d['host_inventory'][nfs_name]['ip4addr'] = ip4addr[0]
        d['host_inventory'][nfs_name]['tag'] = "infra-nfs"
        d['infrastructure_hosts']["nfs_server"] = {}
        d['infrastructure_hosts']["nfs_server"]['guestname'] = nfs_name
        d['infrastructure_hosts']["nfs_server"]['tag'] = "infra-nfs"
        support_list.append(nfs_name)
        bind_entry.append(nfs_name + "\tA\t" + ip4addr[0])
        del ip4addr[0]

    if byo_lb == "no":
        if ocp_hostname_prefix is not None:
            lb_name=ocp_hostname_prefix+"haproxy-0"
        else:
            lb_name="haproxy-0"
        d['host_inventory'][lb_name] = {}
        d['host_inventory'][lb_name]['guestname'] = lb_name
        d['host_inventory'][lb_name]['ip4addr'] = wild_ip
        d['host_inventory'][lb_name]['tag'] = "loadbalancer"
        d['infrastructure_hosts']["haproxy"] = {}
        d['infrastructure_hosts']["haproxy"]['guestname'] = lb_name
        d['infrastructure_hosts']["haproxy"]['tag'] = "loadbalancer"
        support_list.append(lb_name)
        bind_entry.append(lb_name + "\tA\t" + wild_ip)

    master_list = []
    d['production_hosts'] = {}
    for i in range(0, int(master_nodes)):
        if ocp_hostname_prefix is not None:
            master_name=ocp_hostname_prefix+"master-"+str(i)
        else:
            master_name="master-"+str(i)
        d['host_inventory'][master_name] = {}
        d['host_inventory'][master_name]['guestname'] = master_name
        d['host_inventory'][master_name]['ip4addr'] = ip4addr[0]
        d['host_inventory'][master_name]['tag'] = "master"
        d['production_hosts'][master_name] = {}
        d['production_hosts'][master_name]['guestname'] = master_name
        d['production_hosts'][master_name]['tag'] = "master"
        master_list.append(master_name)
        bind_entry.append(master_name + "\tA\t" + ip4addr[0])
        del ip4addr[0]
    app_list = []
    for i in range(0, int(app_nodes)):
        if ocp_hostname_prefix is not None:
            app_name=ocp_hostname_prefix+"app-"+str(i)

        else:
            app_name="app-"+str(i)

        d['host_inventory'][app_name] = {}
        d['host_inventory'][app_name]['guestname'] = app_name
        d['host_inventory'][app_name]['ip4addr'] = ip4addr[0]
        d['host_inventory'][app_name]['tag'] = "app"
        d['production_hosts'][app_name] = {}
        d['production_hosts'][app_name]['guestname'] = app_name
        d['production_hosts'][app_name]['tag'] = "app"
        app_list.append(app_name)
        bind_entry.append(app_name + "\tA\t" + ip4addr[0])
        del ip4addr[0]
    infra_list = []
    for i in range(0, int(infra_nodes)):
        if ocp_hostname_prefix is not None:
            infra_name=ocp_hostname_prefix+"infra-"+str(i)
        else:
            infra_name="infra-"+str(i)
        d['host_inventory'][infra_name] = {}
        d['host_inventory'][infra_name]['guestname'] = infra_name
        d['host_inventory'][infra_name]['ip4addr'] = ip4addr[0]
        d['host_inventory'][infra_name]['tag'] = "infra"
        d['production_hosts'][infra_name] = {}
        d['production_hosts'][infra_name]['guestname'] = infra_name
        d['production_hosts'][infra_name]['tag'] = "infra"
        infra_list.append(infra_name)
        bind_entry.append(infra_name + "        A       " + ip4addr[0])
        del ip4addr[0]
    print "# Here is what should go into your DNS records"
    print("\n".join(bind_entry))
    print "# Please note, if you have chosen to bring your own loadbalancer and NFS Server you will need to ensure that these records are added to DNS and properly resolve. "

    with open('infrastructure.json', 'w') as outfile:
        json.dump(d, outfile)
    exit(0)
  # End create inventory

  # Display information to the user about their choices
  click.echo('Configured values:')
  for each_section in config.sections():
            for (key, val) in config.items(each_section):
                print '\t %s:  %s' % ( key,  val )
  click.echo("")

  if not no_confirm:
    click.confirm('Continue using these values?', abort=True)

  if not os.path.isfile('infrastructure.json'):
    print "Please create your inventory file first by running the --create_inventory flag"
    exit (1)

  inventory_file = "inventory/vsphere/vms/vmware_inventory.ini"
  # Add section here to modify inventory file based on input from user check your vmmark scripts for parsing the file and adding the values
  for line in fileinput.input(inventory_file, inplace=True):
    if line.startswith("server="):
                print "server=" + vcenter_host
    elif line.startswith("password="):
                print "password=" + vcenter_password
    elif line.startswith("username="):
                print "username=" + vcenter_username
    else:
                print line,

  playbooks = ['playbooks/infrastructure.yaml']
  tags.append('ocp-install')
  tags.append('ocp-configure')

  for playbook in playbooks:
    # hide cache output unless in verbose mode
    devnull='> /dev/null'

    if verbose > 0:
      devnull=''

    # make sure the ssh keys have the proper permissions
    command='chmod 600 ssh_key/ocp-installer'
    os.system(command)

    # remove any cached facts to prevent stale data during a re-run
    command='rm -rf .ansible/cached_facts'
    os.system(command)
    tags = ",".join(tags)
    if clean is True:
        tags = 'clean'
    if tag:
        tags = tag

    #if local:
    #command='ansible-playbook'
    #else:
    #   command='docker run -t --rm --volume `pwd`:/opt/ansible:z -v ~/.ssh:/root/.ssh:z -v /tmp:/tmp:z --net=host ansible:2.2-latest'
    command='ansible-playbook'
    command=command + ' --extra-vars "@./infrastructure.json" --tags %s -e \'vcenter_host=%s \
    vcenter_username=%s \
    vcenter_password=%s \
    vcenter_template_name=%s \
    vcenter_folder=%s \
    vcenter_cluster=%s \
    vcenter_datacenter=%s \
    vcenter_resource_pool=%s \
    public_hosted_zone=%s \
    app_dns_prefix=%s \
    vm_dns=%s \
    vm_gw=%s \
    vm_netmask=%s \
    vm_network=%s \
    wildcard_zone=%s \
    console_port=%s \
    deployment_type=%s \
    openshift_vers=%s \
    rhel_subscription_user=%s \
    rhel_subscription_pass=%s \
    rhel_subscription_server=%s \
    rhel_subscription_pool="%s" \
    openshift_sdn=%s \
<<<<<<< HEAD
    container_storage=%s \
=======
    openshift_hosted_metrics_deploy=%s \
>>>>>>> c30a6b11
    lb_host=%s \
    nfs_registry_host=%s \
    nfs_registry_mountpoint=%s \' %s' % ( tags,
                    vcenter_host,
                    vcenter_username,
                    vcenter_password,
                    vcenter_template_name,
                    vcenter_folder,
                    vcenter_cluster,
                    vcenter_datacenter,
                    vcenter_resource_pool,
                    public_hosted_zone,
                    app_dns_prefix,
                    vm_dns,
                    vm_gw,
                    vm_netmask,
                    vm_network,
                    wildcard_zone,
                    console_port,
                    deployment_type,
                    openshift_vers,
                    rhel_subscription_user,
                    rhel_subscription_pass,
                    rhel_subscription_server,
                    rhel_subscription_pool,
                    openshift_sdn,
<<<<<<< HEAD
                    container_storage,
=======
                    openshift_hosted_metrics_deploy,
>>>>>>> c30a6b11
                    lb_host,
                    nfs_registry_host,
                    nfs_registry_mountpoint,
                    playbook)
    if verbose > 0:
      command += " -" + "".join(['v']*verbose)
      click.echo('We are running: %s' % command)

    status = os.system(command)
    if os.WIFEXITED(status) and os.WEXITSTATUS(status) != 0:
      return os.WEXITSTATUS(status)

if __name__ == '__main__':

  launch_refarch_env(auto_envvar_prefix='OCP_REFArch')<|MERGE_RESOLUTION|>--- conflicted
+++ resolved
@@ -56,11 +56,8 @@
                     ldap_user_password=None,
                     ldap_fqdn=None,
                     openshift_sdn=None,
-<<<<<<< HEAD
                     container_storage=None,
-=======
                     openshift_hosted_metrics_deploy=None,
->>>>>>> c30a6b11
                     clean=None):
 
   # Open config file INI for values first
@@ -91,11 +88,8 @@
     'rhel_subscription_server':'',
     'rhel_subscription_pool':'Red Hat OpenShift Container Platform, Premium*',
     'openshift_sdn':'openshift-ovs-subnet',
-<<<<<<< HEAD
     'container_storage':'none',
-=======
     'openshift_hosted_metrics_deploy':'false',
->>>>>>> c30a6b11
     'byo_lb':'no',
     'lb_host':'haproxy-',
     'byo_nfs':'no',
@@ -148,11 +142,8 @@
   rhel_subscription_server = config.get('vmware', 'rhel_subscription_server')
   rhel_subscription_pool = config.get('vmware', 'rhel_subscription_pool')
   openshift_sdn = config.get('vmware', 'openshift_sdn')
-<<<<<<< HEAD
   container_storage = config.get('vmware', 'container_storage')
-=======
   openshift_hosted_metrics_deploy = config.get('vmware', 'openshift_hosted_metrics_deploy')
->>>>>>> c30a6b11
   byo_lb = config.get('vmware', 'byo_lb')
   lb_host = config.get('vmware', 'lb_host')
   byo_nfs = config.get('vmware', 'byo_nfs')
@@ -509,11 +500,8 @@
     rhel_subscription_server=%s \
     rhel_subscription_pool="%s" \
     openshift_sdn=%s \
-<<<<<<< HEAD
     container_storage=%s \
-=======
     openshift_hosted_metrics_deploy=%s \
->>>>>>> c30a6b11
     lb_host=%s \
     nfs_registry_host=%s \
     nfs_registry_mountpoint=%s \' %s' % ( tags,
@@ -540,11 +528,8 @@
                     rhel_subscription_server,
                     rhel_subscription_pool,
                     openshift_sdn,
-<<<<<<< HEAD
                     container_storage,
-=======
                     openshift_hosted_metrics_deploy,
->>>>>>> c30a6b11
                     lb_host,
                     nfs_registry_host,
                     nfs_registry_mountpoint,
