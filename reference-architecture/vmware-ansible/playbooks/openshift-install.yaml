--- conflicted
+++ resolved
@@ -65,7 +65,7 @@
       url:
       bindDN:
       bindPassword:
-<<<<<<< HEAD
+#openshift_master_identity_providers: "[{'name': 'allow_all', 'login': 'true', 'challenge': 'true', 'kind': 'AllowAllPasswordIdentityProvider'}]"
     openshift_hosted_registry_storage_kind: nfs
     openshift_hosted_registry_storage_access_modes: ['ReadWriteMany']
     openshift_hosted_registry_storage_host: "{{ nfs_registry_host }}"
@@ -73,8 +73,4 @@
     openshift_hosted_registry_storage_volume_name: registry
     openshift_hosted_registry_storage_volume_size: 10Gi
 
-
-=======
-#openshift_master_identity_providers: "[{'name': 'allow_all', 'login': 'true', 'challenge': 'true', 'kind': 'AllowAllPasswordIdentityProvider'}]"
->>>>>>> 2b2e2124
 - include: ../../../playbooks/exclude-atomic-docker.yaml